//! Fixtures for testing Raft.

#![allow(dead_code)]

#[cfg(feature = "bt")] use std::backtrace::Backtrace;
use std::collections::BTreeMap;
use std::collections::BTreeSet;
use std::collections::HashSet;
use std::env;
use std::fmt::Debug;
use std::marker::PhantomData;
use std::panic::PanicInfo;
use std::sync::atomic::AtomicU64;
use std::sync::atomic::Ordering;
use std::sync::Arc;
use std::sync::Mutex;
use std::sync::Once;
use std::time::Duration;

use anyerror::AnyError;
use anyhow::Context;
use anyhow::Result;
use lazy_static::lazy_static;
use maplit::btreeset;
use memstore::Config as MemConfig;
use memstore::IntoMemClientRequest;
use memstore::MemStore;
use openraft::async_trait::async_trait;
use openraft::error::AddLearnerError;
use openraft::error::AppendEntriesError;
use openraft::error::CheckIsLeaderError;
use openraft::error::ClientWriteError;
use openraft::error::InstallSnapshotError;
use openraft::error::NetworkError;
use openraft::error::NodeNotFound;
use openraft::error::RPCError;
use openraft::error::RemoteError;
use openraft::error::VoteError;
use openraft::metrics::Wait;
use openraft::raft::AddLearnerResponse;
use openraft::raft::AppendEntriesRequest;
use openraft::raft::AppendEntriesResponse;
use openraft::raft::InstallSnapshotRequest;
use openraft::raft::InstallSnapshotResponse;
use openraft::raft::VoteRequest;
use openraft::raft::VoteResponse;
use openraft::storage::RaftLogReader;
use openraft::storage::RaftStorage;
use openraft::Config;
use openraft::DefensiveCheckBase;
use openraft::Entry;
use openraft::EntryPayload;
use openraft::LeaderId;
use openraft::LogId;
use openraft::LogIdOptionExt;
use openraft::Node;
use openraft::Raft;
use openraft::RaftMetrics;
use openraft::RaftNetwork;
use openraft::RaftNetworkFactory;
use openraft::RaftState;
use openraft::RaftTypeConfig;
use openraft::ServerState;
use openraft::StoreExt;
#[allow(unused_imports)] use pretty_assertions::assert_eq;
#[allow(unused_imports)] use pretty_assertions::assert_ne;
use tracing_appender::non_blocking::WorkerGuard;

use crate::fixtures::logging::init_file_logging;

pub mod logging;

pub type StoreWithDefensive<C = MemConfig, S = Arc<MemStore>> = StoreExt<C, S>;

/// A concrete Raft type used during testing.
pub type MemRaft<C = MemConfig, S = Arc<MemStore>> = Raft<C, TypedRaftRouter<C, S>, StoreWithDefensive<C, S>>;

pub fn init_default_ut_tracing() {
    static START: Once = Once::new();

    START.call_once(|| {
        let mut g = GLOBAL_UT_LOG_GUARD.as_ref().lock().unwrap();
        *g = Some(init_global_tracing("ut", "_log", "DEBUG"));
    });
}

lazy_static! {
    static ref GLOBAL_UT_LOG_GUARD: Arc<Mutex<Option<WorkerGuard>>> = Arc::new(Mutex::new(None));
}

pub fn init_global_tracing(app_name: &str, dir: &str, level: &str) -> WorkerGuard {
    set_panic_hook();

    let (g, sub) = init_file_logging(app_name, dir, level);
    tracing::subscriber::set_global_default(sub).expect("error setting global tracing subscriber");

    tracing::info!("initialized global tracing: in {}/{} at {}", dir, app_name, level);
    g
}

pub fn set_panic_hook() {
    std::panic::set_hook(Box::new(|panic| {
        log_panic(panic);
    }));
}

pub fn log_panic(panic: &PanicInfo) {
    let backtrace = {
        #[cfg(feature = "bt")]
        {
            format!("{:?}", Backtrace::force_capture())
        }

        #[cfg(not(feature = "bt"))]
        {
            "backtrace is disabled without --features 'bt'".to_string()
        }
    };

    if let Some(location) = panic.location() {
        tracing::error!(
            message = %panic,
            backtrace = %backtrace,
            panic.file = location.file(),
            panic.line = location.line(),
            panic.column = location.column(),
        );
    } else {
        tracing::error!(message = %panic, backtrace = %backtrace);
    }
}

/// A type which emulates a network transport and implements the `RaftNetworkFactory` trait.
pub struct TypedRaftRouter<C: RaftTypeConfig = memstore::Config, S: RaftStorage<C> = Arc<MemStore>>
where
    C::D: Debug + IntoMemClientRequest<C::D>,
    C::R: Debug,
    S: Default + Clone,
{
    /// The Raft runtime config which all nodes are using.
    config: Arc<Config>,
    /// The table of all nodes currently known to this router instance.
    #[allow(clippy::type_complexity)]
    routing_table: Arc<Mutex<BTreeMap<C::NodeId, (MemRaft<C, S>, StoreWithDefensive<C, S>)>>>,

    /// Nodes which are isolated can neither send nor receive frames.
    isolated_nodes: Arc<Mutex<HashSet<C::NodeId>>>,

    /// Nodes which could not be connected via network
    unconnectable: Arc<Mutex<HashSet<C::NodeId>>>,

    /// To emulate network delay for sending, in milliseconds.
    /// 0 means no delay.
    send_delay: Arc<AtomicU64>,
}

/// Default `RaftRouter` for memstore.
pub type RaftRouter = TypedRaftRouter<memstore::Config, Arc<MemStore>>;

pub struct Builder<C: RaftTypeConfig, S: RaftStorage<C>> {
    config: Arc<Config>,
    send_delay: u64,
    _phantom: PhantomData<(C, S)>,
}

impl<C: RaftTypeConfig, S: RaftStorage<C>> Builder<C, S>
where
    C::D: Debug + IntoMemClientRequest<C::D>,
    C::R: Debug,
    S: Default + Clone,
{
    pub fn send_delay(mut self, ms: u64) -> Self {
        self.send_delay = ms;
        self
    }

    pub fn build(self) -> TypedRaftRouter<C, S> {
        let send_delay = {
            let send_delay = env::var("OPENRAFT_NETWORK_SEND_DELAY").ok();

            if let Some(d) = send_delay {
                tracing::info!("OPENRAFT_NETWORK_SEND_DELAY set send-delay to {} ms", d);
                d.parse::<u64>().unwrap()
            } else {
                self.send_delay
            }
        };
        TypedRaftRouter {
            config: self.config,
            routing_table: Default::default(),
            isolated_nodes: Default::default(),
<<<<<<< HEAD
            unconnectable: Default::default(),
            send_delay: Arc::new(AtomicU64::new(self.send_delay)),
=======
            send_delay: Arc::new(AtomicU64::new(send_delay)),
>>>>>>> 984a9ba6
        }
    }
}

impl<C: RaftTypeConfig, S: RaftStorage<C>> Clone for TypedRaftRouter<C, S>
where
    C::D: Debug + IntoMemClientRequest<C::D>,
    C::R: Debug,
    S: Default + Clone,
{
    fn clone(&self) -> Self {
        Self {
            config: self.config.clone(),
            routing_table: self.routing_table.clone(),
            isolated_nodes: self.isolated_nodes.clone(),
            unconnectable: self.unconnectable.clone(),
            send_delay: self.send_delay.clone(),
        }
    }
}

impl<C: RaftTypeConfig, S: RaftStorage<C>> TypedRaftRouter<C, S>
where
    C::D: Debug + IntoMemClientRequest<C::D>,
    C::R: Debug,
    S: Default + Clone,
{
    pub fn builder(config: Arc<Config>) -> Builder<C, S> {
        Builder {
            config,
            send_delay: 0,
            _phantom: PhantomData,
        }
    }

    /// Create a new instance.
    pub fn new(config: Arc<Config>) -> Self {
        Self::builder(config).build()
    }

    pub fn network_send_delay(&mut self, ms: u64) {
        self.send_delay.store(ms, Ordering::Relaxed);
    }

    #[tracing::instrument(level = "debug", skip(self))]
    async fn rand_send_delay(&self) {
        let send_delay = self.send_delay.load(Ordering::Relaxed);
        if send_delay == 0 {
            return;
        }

        let r = rand::random::<u64>() % send_delay;
        let timeout = Duration::from_millis(r);
        tokio::time::sleep(timeout).await;
    }

    /// Create a cluster: 0 is the initial leader, others are voters and learners
    /// NOTE: it create a single node cluster first, then change it to a multi-voter cluster.
    #[tracing::instrument(level = "debug", skip(self))]
    pub async fn new_nodes_from_single(
        &mut self,
        node_ids: BTreeSet<C::NodeId>,
        learners: BTreeSet<C::NodeId>,
    ) -> anyhow::Result<u64> {
        let leader_id = C::NodeId::default();
        assert!(node_ids.contains(&leader_id));

        self.new_raft_node(leader_id);

        tracing::info!("--- wait for init node to ready");

        self.wait_for_log(&btreeset![leader_id], None, timeout(), "empty").await?;
        self.wait_for_state(&btreeset![leader_id], ServerState::Learner, timeout(), "empty").await?;

        tracing::info!("--- initializing single node cluster: {}", 0);

        self.initialize_from_single_node(leader_id).await?;
        let mut log_index = 1; // log 0: initial membership log; log 1: leader initial log

        tracing::info!("--- wait for init node to become leader");

        self.wait_for_log(&btreeset![leader_id], Some(log_index), timeout(), "init").await?;
        self.assert_stable_cluster(Some(1), Some(log_index));

        for id in node_ids.iter() {
            if *id == leader_id {
                continue;
            }
            tracing::info!("--- add voter: {}", id);

            self.new_raft_node(*id);
            self.add_learner(leader_id, *id).await?;
            log_index += 1;
        }
        self.wait_for_log(
            &node_ids,
            Some(log_index),
            timeout(),
            &format!("learners of {:?}", node_ids),
        )
        .await?;

        if node_ids.len() > 1 {
            tracing::info!("--- change membership to setup voters: {:?}", node_ids);

            let node = self.get_raft_handle(&C::NodeId::default())?;
            node.change_membership(node_ids.clone(), true, false).await?;
            log_index += 2;

            self.wait_for_log(
                &node_ids,
                Some(log_index),
                timeout(),
                &format!("cluster of {:?}", node_ids),
            )
            .await?;
        }

        for id in learners.clone() {
            tracing::info!("--- add learner: {}", id);
            self.new_raft_node(id);
            self.add_learner(C::NodeId::default(), id).await?;
            log_index += 1;
        }
        self.wait_for_log(
            &learners,
            Some(log_index),
            timeout(),
            &format!("learners of {:?}", learners),
        )
        .await?;

        Ok(log_index)
    }

    /// Create and register a new Raft node bearing the given ID.
    pub fn new_raft_node(&mut self, id: C::NodeId) {
        let memstore = self.new_store();
        self.new_raft_node_with_sto(id, memstore)
    }

    pub fn new_store(&mut self) -> StoreWithDefensive<C, S> {
        let defensive = env::var("OPENRAFT_STORE_DEFENSIVE").ok();

        let sto = StoreExt::<C, S>::new(S::default());

        if let Some(d) = defensive {
            tracing::info!("OPENRAFT_STORE_DEFENSIVE set store defensive to {}", d);

            let want = if d == "on" {
                true
            } else if d == "off" {
                false
            } else {
                tracing::warn!("unknown value of OPENRAFT_STORE_DEFENSIVE: {}", d);
                return sto;
            };

            sto.set_defensive(want);
            if sto.is_defensive() != want {
                tracing::error!("failure to set store defensive to {}", want);
            }
        }

        sto
    }

    #[tracing::instrument(level = "debug", skip(self, sto))]
    pub fn new_raft_node_with_sto(&mut self, id: C::NodeId, sto: StoreWithDefensive<C, S>) {
        let node = Raft::new(id, self.config.clone(), self.clone(), sto.clone());
        let mut rt = self.routing_table.lock().unwrap();
        rt.insert(id, (node, sto));
    }

    /// Remove the target node from the routing table & isolation.
    pub fn remove_node(&mut self, id: C::NodeId) -> Option<(MemRaft<C, S>, StoreWithDefensive<C, S>)> {
        let opt_handles = {
            let mut rt = self.routing_table.lock().unwrap();
            rt.remove(&id)
        };

        {
            let mut isolated = self.isolated_nodes.lock().unwrap();
            isolated.remove(&id);
        }

        {
            let mut unreachable = self.unconnectable.lock().unwrap();
            unreachable.remove(&id);
        }

        opt_handles
    }

    /// Initialize all nodes based on the config in the routing table.
    pub async fn initialize_from_single_node(&self, node_id: C::NodeId) -> Result<()> {
        tracing::info!({ node_id = display(node_id) }, "initializing cluster from single node");
        let members: BTreeSet<C::NodeId> = {
            let rt = self.routing_table.lock().unwrap();
            rt.keys().cloned().collect()
        };

        let node = self.get_raft_handle(&node_id)?;
        node.initialize(members.clone()).await?;
        Ok(())
    }

    /// Isolate the network of the specified node.
    #[tracing::instrument(level = "debug", skip(self))]
    pub fn isolate_node(&self, id: C::NodeId) {
        self.isolated_nodes.lock().unwrap().insert(id);
    }

    /// Make the network of the specified node unreachable.
    #[tracing::instrument(level = "debug", skip(self))]
    pub fn block_connect(&self, id: C::NodeId) {
        self.unconnectable.lock().unwrap().insert(id);
    }

    /// Get a payload of the latest metrics from each node in the cluster.
    pub fn latest_metrics(&self) -> Vec<RaftMetrics<C::NodeId>> {
        let rt = self.routing_table.lock().unwrap();
        let mut metrics = vec![];
        for node in rt.values() {
            metrics.push(node.0.metrics().borrow().clone());
        }
        metrics
    }

    pub fn get_metrics(&self, node_id: &C::NodeId) -> Result<RaftMetrics<C::NodeId>> {
        let node = self.get_raft_handle(node_id)?;
        let metrics = node.metrics().borrow().clone();
        Ok(metrics)
    }

    #[tracing::instrument(level = "debug", skip(self))]
    pub fn get_raft_handle(&self, node_id: &C::NodeId) -> std::result::Result<MemRaft<C, S>, NodeNotFound<C::NodeId>> {
        let rt = self.routing_table.lock().unwrap();
        let raft_and_sto = rt.get(node_id).ok_or_else(|| NodeNotFound {
            node_id: *node_id,
            source: AnyError::error(""),
        })?;
        let r = raft_and_sto.clone().0;
        Ok(r)
    }

    pub fn get_storage_handle(&self, node_id: &C::NodeId) -> Result<StoreWithDefensive<C, S>> {
        let rt = self.routing_table.lock().unwrap();
        let addr = rt.get(node_id).with_context(|| format!("could not find node {} in routing table", node_id))?;
        let sto = addr.clone().1;
        Ok(sto)
    }

    /// Wait for metrics until it satisfies some condition.
    #[tracing::instrument(level = "info", skip(self, func))]
    pub async fn wait_for_metrics<T>(
        &self,
        node_id: &C::NodeId,
        func: T,
        timeout: Option<Duration>,
        msg: &str,
    ) -> Result<RaftMetrics<C::NodeId>>
    where
        T: Fn(&RaftMetrics<C::NodeId>) -> bool + Send,
    {
        let wait = self.wait(node_id, timeout);
        let rst = wait.metrics(func, format!("node-{} {}", node_id, msg)).await?;
        Ok(rst)
    }

    pub fn wait(&self, node_id: &C::NodeId, timeout: Option<Duration>) -> Wait<C::NodeId> {
        let node = {
            let rt = self.routing_table.lock().unwrap();
            rt.get(node_id).expect("target node not found in routing table").clone().0
        };

        node.wait(timeout)
    }

    /// Wait for specified nodes until they applied upto `want_log`(inclusive) logs.
    #[tracing::instrument(level = "info", skip(self))]
    pub async fn wait_for_log(
        &self,
        node_ids: &BTreeSet<C::NodeId>,
        want_log: Option<u64>,
        timeout: Option<Duration>,
        msg: &str,
    ) -> Result<()> {
        for i in node_ids.iter() {
            self.wait(i, timeout).log(want_log, msg).await?;
        }
        Ok(())
    }

    #[tracing::instrument(level = "info", skip(self))]
    pub async fn wait_for_members(
        &self,
        node_ids: &BTreeSet<C::NodeId>,
        members: BTreeSet<C::NodeId>,
        timeout: Option<Duration>,
        msg: &str,
    ) -> Result<()> {
        for i in node_ids.iter() {
            let wait = self.wait(i, timeout);
            wait.metrics(
                |x| x.membership_config.voter_ids().collect::<BTreeSet<C::NodeId>>() == members,
                msg,
            )
            .await?;
        }
        Ok(())
    }

    /// Wait for specified nodes until their state becomes `state`.
    #[tracing::instrument(level = "info", skip(self))]
    pub async fn wait_for_state(
        &self,
        node_ids: &BTreeSet<C::NodeId>,
        want_state: ServerState,
        timeout: Option<Duration>,
        msg: &str,
    ) -> Result<()> {
        for i in node_ids.iter() {
            self.wait(i, timeout).state(want_state, msg).await?;
        }
        Ok(())
    }

    /// Wait for specified nodes until their snapshot becomes `want`.
    #[tracing::instrument(level = "info", skip(self))]
    pub async fn wait_for_snapshot(
        &self,
        node_ids: &BTreeSet<C::NodeId>,
        want: LogId<C::NodeId>,
        timeout: Option<Duration>,
        msg: &str,
    ) -> Result<()> {
        for i in node_ids.iter() {
            self.wait(i, timeout).snapshot(want, msg).await?;
        }
        Ok(())
    }

    /// Get the ID of the current leader.
    pub fn leader(&self) -> Option<C::NodeId> {
        let isolated = {
            let isolated = self.isolated_nodes.lock().unwrap();
            isolated.clone()
        };

        self.latest_metrics().into_iter().find_map(|node| {
            if node.current_leader == Some(node.id) {
                if isolated.contains(&node.id) {
                    None
                } else {
                    Some(node.id)
                }
            } else {
                None
            }
        })
    }

    /// Restore the network of the specified node.
    #[tracing::instrument(level = "debug", skip(self))]
    pub fn restore_node(&self, id: C::NodeId) {
        let mut nodes = self.isolated_nodes.lock().unwrap();
        nodes.remove(&id);
    }

    /// Unblock the network of the specified node.
    #[tracing::instrument(level = "debug", skip(self))]
    pub fn enable_connect(&self, id: C::NodeId) {
        let mut nodes = self.unconnectable.lock().unwrap();
        nodes.remove(&id);
    }

    /// Bring up a new learner and add it to the leader's membership.
    pub async fn add_learner(
        &self,
        leader: C::NodeId,
        target: C::NodeId,
    ) -> Result<AddLearnerResponse<C::NodeId>, AddLearnerError<C::NodeId>> {
        let node = self.get_raft_handle(&leader).unwrap();
        node.add_learner(target, None, true).await
    }

    /// Send a is_leader request to the target node.
    pub async fn is_leader(&self, target: C::NodeId) -> Result<(), CheckIsLeaderError<C::NodeId>> {
        let node = {
            let rt = self.routing_table.lock().unwrap();
            rt.get(&target).unwrap_or_else(|| panic!("node with ID {} does not exist", target)).clone()
        };
        node.0.is_leader().await
    }

    /// Send a client request to the target node, causing test failure on error.
    pub async fn client_request(
        &self,
        mut target: C::NodeId,
        client_id: &str,
        serial: u64,
    ) -> Result<(), ClientWriteError<C::NodeId>> {
        for ith in 0..3 {
            let req = <C::D as IntoMemClientRequest<C::D>>::make_request(client_id, serial);
            if let Err(err) = self.send_client_request(target, req).await {
                tracing::error!({error=%err}, "error from client request");

                #[allow(clippy::single_match)]
                match &err {
                    ClientWriteError::ForwardToLeader(e) => {
                        tracing::info!(
                            "{}-th request: target is not leader anymore. New leader is: {:?}",
                            ith,
                            e.leader_id
                        );
                        if let Some(l) = e.leader_id {
                            target = l;
                            continue;
                        }
                    }
                    _ => {}
                }
                return Err(err);
            } else {
                return Ok(());
            }
        }

        unreachable!(
            "Max retry times exceeded. Can not finish client_request, target={}, client_id={} serial={}",
            target, client_id, serial
        )
    }

    /// Send external request to the particular node.
    pub fn external_request<
        F: FnOnce(&RaftState<C::NodeId>, &mut StoreExt<C, S>, &mut TypedRaftRouter<C, S>) + Send + 'static,
    >(
        &self,
        target: C::NodeId,
        req: F,
    ) {
        let rt = self.routing_table.lock().unwrap();
        rt.get(&target)
            .unwrap_or_else(|| panic!("node '{}' does not exist in routing table", target))
            .0
            .external_request(req)
    }

    /// Request the current leader from the target node.
    pub async fn current_leader(&self, target: C::NodeId) -> Option<C::NodeId> {
        let node = self.get_raft_handle(&target).unwrap();
        node.current_leader().await
    }

    /// Send multiple client requests to the target node, causing test failure on error.
    /// Returns the number of log written to raft.
    pub async fn client_request_many(
        &self,
        target: C::NodeId,
        client_id: &str,
        count: usize,
    ) -> Result<u64, ClientWriteError<C::NodeId>> {
        for idx in 0..count {
            self.client_request(target, client_id, idx as u64).await?;
        }

        Ok(count as u64)
    }

    async fn send_client_request(
        &self,
        target: C::NodeId,
        req: C::D,
    ) -> std::result::Result<C::R, ClientWriteError<C::NodeId>> {
        let node = {
            let rt = self.routing_table.lock().unwrap();
            rt.get(&target)
                .unwrap_or_else(|| panic!("node '{}' does not exist in routing table", target))
                .clone()
        };

        node.0.client_write(req).await.map(|res| res.data)
    }

    /// Assert that the cluster is in a pristine state, with all nodes as learners.
    pub fn assert_pristine_cluster(&self) {
        let nodes = self.latest_metrics();
        for node in nodes.iter() {
            assert!(
                node.current_leader.is_none(),
                "node {} has a current leader: {:?}, expected none",
                node.id,
                node.current_leader,
            );
            assert_eq!(
                node.state,
                ServerState::Learner,
                "node is in state {:?}, expected Learner",
                node.state
            );
            assert_eq!(
                node.current_term, 0,
                "node {} has term {}, expected 0",
                node.id, node.current_term
            );
            assert_eq!(
                None,
                node.last_applied.index(),
                "node {} has last_applied {:?}, expected None",
                node.id,
                node.last_applied
            );
            assert_eq!(
                None, node.last_log_index,
                "node {} has last_log_index {:?}, expected None",
                node.id, node.last_log_index
            );

            let nodes_count = node.membership_config.nodes().count();
            assert_eq!(0, nodes_count, "expected empty configs, got: {:?}", nodes_count);

            assert!(
                !node.membership_config.membership.is_in_joint_consensus(),
                "node {} is in joint consensus, expected uniform consensus",
                node.id
            );
        }
    }

    /// Assert that the cluster has an elected leader, and is in a stable state with all nodes uniform.
    ///
    /// If `expected_term` is `Some`, then all nodes will be tested to ensure that they are in the
    /// given term. Else, the leader's current term will be used for the assertion.
    ///
    /// If `expected_last_log` is `Some`, then all nodes will be tested to ensure that their last
    /// log index and last applied log match the given value. Else, the leader's last_log_index
    /// will be used for the assertion.
    pub fn assert_stable_cluster(&self, expected_term: Option<u64>, expected_last_log: Option<u64>) {
        let isolated = {
            let x = self.isolated_nodes.lock().unwrap();
            x.clone()
        };
        let nodes = self.latest_metrics();

        let non_isolated_nodes: Vec<_> = nodes.iter().filter(|node| !isolated.contains(&node.id)).collect();
        let leader = nodes
            .iter()
            .filter(|node| !isolated.contains(&node.id))
            .find(|node| node.state == ServerState::Leader)
            .expect("expected to find a cluster leader");
        let followers: Vec<_> = nodes
            .iter()
            .filter(|node| !isolated.contains(&node.id))
            .filter(|node| node.state == ServerState::Follower)
            .collect();

        assert_eq!(
            followers.len() + 1,
            non_isolated_nodes.len(),
            "expected all nodes to be followers with one leader, got 1 leader and {} followers, expected {} followers",
            followers.len(),
            non_isolated_nodes.len() - 1,
        );
        let expected_term = match expected_term {
            Some(term) => term,
            None => leader.current_term,
        };
        let expected_last_log = if expected_last_log.is_some() {
            expected_last_log
        } else {
            leader.last_log_index
        };
        let all_nodes = nodes.iter().map(|node| node.id).collect::<Vec<_>>();

        for node in non_isolated_nodes.iter() {
            assert_eq!(
                node.current_leader,
                Some(leader.id),
                "node {} has leader {:?}, expected {}",
                node.id,
                node.current_leader,
                leader.id
            );
            assert_eq!(
                node.current_term, expected_term,
                "node {} has term {}, expected {}",
                node.id, node.current_term, expected_term
            );
            assert_eq!(
                node.last_applied.index(),
                expected_last_log,
                "node {} has last_applied {:?}, expected {:?}",
                node.id,
                node.last_applied,
                expected_last_log
            );
            assert_eq!(
                node.last_log_index, expected_last_log,
                "node {} has last_log_index {:?}, expected {:?}",
                node.id, node.last_log_index, expected_last_log
            );
            let members = node.membership_config.voter_ids().collect::<Vec<_>>();
            assert_eq!(
                members, all_nodes,
                "node {} has membership {:?}, expected {:?}",
                node.id, members, all_nodes
            );
            assert!(
                !node.membership_config.membership.is_in_joint_consensus(),
                "node {} was not in uniform consensus state",
                node.id
            );
        }
    }

    /// Assert against the state of the storage system one node in the cluster.
    pub async fn assert_storage_state_with_sto(
        &self,
        storage: &mut StoreWithDefensive<C, S>,
        id: &C::NodeId,
        expect_term: u64,
        expect_last_log: u64,
        expect_voted_for: Option<C::NodeId>,
        expect_sm_last_applied_log: LogId<C::NodeId>,
        expect_snapshot: &Option<(ValueTest<u64>, u64)>,
    ) -> anyhow::Result<()> {
        let last_log_id = storage.get_log_state().await?.last_log_id;

        assert_eq!(
            expect_last_log,
            last_log_id.index().unwrap(),
            "expected node {} to have last_log {}, got {:?}",
            id,
            expect_last_log,
            last_log_id
        );

        let vote = storage.read_vote().await?.unwrap_or_else(|| panic!("no hard state found for node {}", id));

        assert_eq!(
            vote.term, expect_term,
            "expected node {} to have term {}, got {:?}",
            id, expect_term, vote
        );

        if let Some(voted_for) = &expect_voted_for {
            assert_eq!(
                vote.node_id, *voted_for,
                "expected node {} to have voted for {}, got {:?}",
                id, voted_for, vote
            );
        }

        if let Some((index_test, term)) = &expect_snapshot {
            let snap = storage
                .get_current_snapshot()
                .await
                .map_err(|err| panic!("{}", err))
                .unwrap()
                .unwrap_or_else(|| panic!("no snapshot present for node {}", id));

            match index_test {
                ValueTest::Exact(index) => assert_eq!(
                    &snap.meta.last_log_id.index, index,
                    "expected node {} to have snapshot with index {}, got {}",
                    id, index, snap.meta.last_log_id.index
                ),
                ValueTest::Range(range) => assert!(
                    range.contains(&snap.meta.last_log_id.index),
                    "expected node {} to have snapshot within range {:?}, got {}",
                    id,
                    range,
                    snap.meta.last_log_id.index
                ),
            }

            assert_eq!(
                &snap.meta.last_log_id.leader_id.term, term,
                "expected node {} to have snapshot with term {}, got {}",
                id, term, snap.meta.last_log_id.leader_id.term
            );
        }

        let (last_applied, _) = storage.last_applied_state().await?;

        assert_eq!(
            &last_applied,
            &Some(expect_sm_last_applied_log),
            "expected node {} to have state machine last_applied_log {}, got {:?}",
            id,
            expect_sm_last_applied_log,
            last_applied
        );

        Ok(())
    }

    /// Assert against the state of the storage system per node in the cluster.
    pub async fn assert_storage_state(
        &self,
        expect_term: u64,
        expect_last_log: u64,
        expect_voted_for: Option<C::NodeId>,
        expect_sm_last_applied_log: LogId<C::NodeId>,
        expect_snapshot: Option<(ValueTest<u64>, u64)>,
    ) -> anyhow::Result<()> {
        let node_ids = {
            let rt = self.routing_table.lock().unwrap();
            let node_ids = rt.keys().cloned().collect::<Vec<_>>();
            node_ids
        };

        for id in node_ids {
            let mut storage = self.get_storage_handle(&id)?;

            self.assert_storage_state_with_sto(
                &mut storage,
                &id,
                expect_term,
                expect_last_log,
                expect_voted_for,
                expect_sm_last_applied_log,
                &expect_snapshot,
            )
            .await?;
        }

        Ok(())
    }

    #[tracing::instrument(level = "debug", skip(self))]
    pub fn check_reachable(&self, id: C::NodeId, target: C::NodeId) -> std::result::Result<(), NetworkError> {
        let isolated = self.isolated_nodes.lock().unwrap();

        if isolated.contains(&target) || isolated.contains(&id) {
            let network_err = NetworkError::new(&AnyError::error(format!("isolated:{} -> {}", id, target)));
            return Err(network_err);
        }

        Ok(())
    }
}

#[async_trait]
impl<C: RaftTypeConfig, S: RaftStorage<C>> RaftNetworkFactory<C> for TypedRaftRouter<C, S>
where
    C::D: Debug + IntoMemClientRequest<C::D>,
    C::R: Debug,
    S: Default + Clone,
{
    type Network = RaftRouterNetwork<C, S>;
    type ConnectError = NetworkError;

    async fn connect(&mut self, target: C::NodeId, _node: Option<&Node>) -> Result<Self::Network, NetworkError> {
        {
            let unreachable = self.unconnectable.lock().unwrap();
            if unreachable.contains(&target) {
                let e = NetworkError::new(&AnyError::error(format!("failed to connect: {}", target)));
                return Err(e);
            }
        }
        Ok(RaftRouterNetwork {
            target,
            owner: self.clone(),
        })
    }
}

pub struct RaftRouterNetwork<C: RaftTypeConfig, S: RaftStorage<C>>
where
    C::D: Debug + IntoMemClientRequest<C::D>,
    C::R: Debug,
    S: Default + Clone,
{
    target: C::NodeId,
    owner: TypedRaftRouter<C, S>,
}

#[async_trait]
impl<C: RaftTypeConfig, S: RaftStorage<C>> RaftNetwork<C> for RaftRouterNetwork<C, S>
where
    C::D: Debug + IntoMemClientRequest<C::D>,
    C::R: Debug,
    S: Default + Clone,
{
    /// Send an AppendEntries RPC to the target Raft node (§5).
    async fn send_append_entries(
        &mut self,
        rpc: AppendEntriesRequest<C>,
    ) -> std::result::Result<AppendEntriesResponse<C::NodeId>, RPCError<C::NodeId, AppendEntriesError<C::NodeId>>> {
        tracing::debug!("append_entries to id={} {:?}", self.target, rpc);
        self.owner.rand_send_delay().await;

        self.owner.check_reachable(rpc.vote.node_id, self.target)?;

        let node = self.owner.get_raft_handle(&self.target)?;

        let resp = node.append_entries(rpc).await;

        tracing::debug!("append_entries: recv resp from id={} {:?}", self.target, resp);
        let resp = resp.map_err(|e| RemoteError::new(self.target, e))?;
        Ok(resp)
    }

    /// Send an InstallSnapshot RPC to the target Raft node (§7).
    async fn send_install_snapshot(
        &mut self,
        rpc: InstallSnapshotRequest<C>,
    ) -> std::result::Result<InstallSnapshotResponse<C::NodeId>, RPCError<C::NodeId, InstallSnapshotError<C::NodeId>>>
    {
        self.owner.rand_send_delay().await;

        self.owner.check_reachable(rpc.vote.node_id, self.target)?;

        let node = self.owner.get_raft_handle(&self.target)?;

        let resp = node.install_snapshot(rpc).await;
        let resp = resp.map_err(|e| RemoteError::new(self.target, e))?;
        Ok(resp)
    }

    /// Send a RequestVote RPC to the target Raft node (§5).
    async fn send_vote(
        &mut self,
        rpc: VoteRequest<C::NodeId>,
    ) -> std::result::Result<VoteResponse<C::NodeId>, RPCError<C::NodeId, VoteError<C::NodeId>>> {
        self.owner.rand_send_delay().await;

        self.owner.check_reachable(rpc.vote.node_id, self.target)?;

        let node = self.owner.get_raft_handle(&self.target)?;

        let resp = node.vote(rpc).await;
        let resp = resp.map_err(|e| RemoteError::new(self.target, e))?;
        Ok(resp)
    }
}

pub enum ValueTest<T> {
    Exact(T),
    Range(std::ops::Range<T>),
}

impl<T> From<T> for ValueTest<T> {
    fn from(src: T) -> Self {
        Self::Exact(src)
    }
}

impl<T> From<std::ops::Range<T>> for ValueTest<T> {
    fn from(src: std::ops::Range<T>) -> Self {
        Self::Range(src)
    }
}

fn timeout() -> Option<Duration> {
    Some(Duration::from_millis(5000))
}

/// Create a blank log entry for test.
pub fn blank<C: RaftTypeConfig>(term: u64, index: u64) -> Entry<C>
where C::NodeId: From<u64> {
    Entry {
        log_id: LogId::new(LeaderId::new(term, 0.into()), index),
        payload: EntryPayload::Blank,
    }
}<|MERGE_RESOLUTION|>--- conflicted
+++ resolved
@@ -189,12 +189,8 @@
             config: self.config,
             routing_table: Default::default(),
             isolated_nodes: Default::default(),
-<<<<<<< HEAD
             unconnectable: Default::default(),
-            send_delay: Arc::new(AtomicU64::new(self.send_delay)),
-=======
             send_delay: Arc::new(AtomicU64::new(send_delay)),
->>>>>>> 984a9ba6
         }
     }
 }
