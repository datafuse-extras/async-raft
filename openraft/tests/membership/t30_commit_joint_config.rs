--- conflicted
+++ resolved
@@ -32,11 +32,7 @@
     tracing::info!("--- initializing cluster");
     router.initialize_from_single_node(0).await?;
     // Assert all nodes are in learner state & have no entries.
-<<<<<<< HEAD
-    let mut want = 1;
-=======
-    let log_index = 1;
->>>>>>> f057e397
+    let mut log_index = 1;
 
     router.wait_for_log(&btreeset![0], Some(log_index), None, "init node 0").await?;
 
@@ -51,7 +47,7 @@
     while let Some(inner) = new_nodes.next().await {
         inner?;
     }
-    want += 2;
+    log_index += 2;
 
     router.wait_for_log(&btreeset![0], Some(log_index), None, "init node 0").await?;
 
@@ -100,42 +96,7 @@
     let router = Arc::new(RaftRouter::new(config.clone()));
     router.new_raft_node(0).await;
 
-<<<<<<< HEAD
-    let mut n_logs = 0;
-
-    // Assert all nodes are in learner state & have no entries.
-    router.wait_for_log(&btreeset![0], n_logs, None, "empty").await?;
-    router.wait_for_state(&btreeset![0], State::Learner, None, "empty").await?;
-    router.assert_pristine_cluster().await;
-
-    // Initialize the cluster, then assert that a stable cluster was formed & held.
-    tracing::info!("--- initializing cluster");
-    router.initialize_from_single_node(0).await?;
-    n_logs += 1;
-
-    router.wait_for_log(&btreeset![0], n_logs, None, "init").await?;
-    router.assert_stable_cluster(Some(1), Some(n_logs)).await;
-
-    tracing::info!("--- adding 4 new nodes to cluster");
-
-    router.new_raft_node(1).await;
-    router.new_raft_node(2).await;
-    router.new_raft_node(3).await;
-    router.new_raft_node(4).await;
-
-    let mut new_nodes = futures::stream::FuturesUnordered::new();
-    new_nodes.push(router.add_learner(0, 1));
-    new_nodes.push(router.add_learner(0, 2));
-    new_nodes.push(router.add_learner(0, 3));
-    new_nodes.push(router.add_learner(0, 4));
-    while let Some(inner) = new_nodes.next().await {
-        inner?;
-    }
-    n_logs += 4;
-    router.wait_for_log(&btreeset![0, 1, 2], n_logs, None, "cluster of (0,1,2,3) learners").await?;
-=======
     let mut log_index = router.new_nodes_from_single(btreeset! {0,1,2,3,4}, btreeset! {}).await?;
->>>>>>> f057e397
 
     tracing::info!("--- isolate 3,4");
 
@@ -160,11 +121,7 @@
             .instrument(tracing::debug_span!("spawn-change-membership")),
         );
     }
-<<<<<<< HEAD
-    n_logs += 2;
-=======
-    log_index += 1;
->>>>>>> f057e397
+    log_index += 2;
 
     let wait_rst = router.wait_for_log(&btreeset![0], Some(log_index), None, "cluster of joint").await;
 
