--- conflicted
+++ resolved
@@ -209,18 +209,11 @@
         let mismatched = self.does_log_id_match(prev_log_id).await?;
 
         tracing::debug!(
-<<<<<<< HEAD
-            "check prev_log_id {} match: committed: {}, matches: {} {}",
-            prev_log_id,
-            self.committed,
-            matching,
-            entries.len(),
-=======
-            "check prev_log_id {:?} match: committed: {:?}, mismatched: {:?}",
+            "check prev_log_id {:?} match: committed: {:?}, matches: {:?} {}",
             prev_log_id,
             self.committed,
             mismatched,
->>>>>>> f057e397
+            entries.len(),
         );
 
         if let Some(mismatched_log_id) = mismatched {
