[package]
name = "openraft"
version = "0.6.4"
edition = "2021"
authors = [
    "Databend Authors <opensource@datafuselabs.com>",
    "Anthony Dodd <Dodd.AnthonyJosiah@gmail.com>"
]
categories = ["algorithms", "asynchronous", "data-structures"]
description = "Advanced Raft consensus"
documentation = "https://docs.rs/openraft"
homepage = "https://github.com/datafuselabs/openraft"
keywords = ["raft", "consensus"]
license = "MIT/Apache-2.0"
repository = "https://github.com/datafuselabs/openraft"
readme = "../README.md"

[dependencies]
<<<<<<< HEAD
anyerror = { version = "0.1", features = ["anyhow"]}
async-trait = "0.1"
byte-unit = "4"
bytes = "1"
derive_more = { version="0.99" }
=======
anyerror = { version = "0.1.6" }
# Leave it for debug
# anyerror = { git = "https://github.com/drmingdrmer/anyerror", branch = "ci",  features = ["anyhow"]}
async-trait = "0.1.36"
byte-unit = "4.0.12"
bytes = "1.0"
derive_more = { version="0.99.9" }
>>>>>>> f1ea9d53
futures = "0.3"
maplit = "1"
rand = "0.8"
serde = { version="1", features=["derive", "rc"] }
clap = { version = "3", features = ["derive", "env"] }
thiserror = "1"
tokio = { version="1.8", default-features=false, features=["fs", "io-util", "macros", "rt", "rt-multi-thread", "sync", "time"] }
tracing = "0.1"
tracing-futures = "0.2"

[dev-dependencies]
anyhow = "1"
lazy_static = "1"
memstore = { version="0.2", path="../memstore" }
pretty_assertions = "1"
tracing-appender = "0.2"
tracing-subscriber = { version = "0.3",  features=["env-filter"] }

[features]
docinclude = [] # Used only for activating `doc(include="...")` on nightly.

# Enable backtrace when generating an error.
# Stable rust does not support backtrace.
bt  = ["anyerror/backtrace", "anyhow/backtrace"]

[package.metadata.docs.rs]
features = ["docinclude"] # Activate `docinclude` during docs.rs build.<|MERGE_RESOLUTION|>--- conflicted
+++ resolved
@@ -16,21 +16,13 @@
 readme = "../README.md"
 
 [dependencies]
-<<<<<<< HEAD
 anyerror = { version = "0.1", features = ["anyhow"]}
+# Leave it for debug
+# anyerror = { git = "https://github.com/drmingdrmer/anyerror", branch = "ci",  features = ["anyhow"]}
 async-trait = "0.1"
 byte-unit = "4"
 bytes = "1"
 derive_more = { version="0.99" }
-=======
-anyerror = { version = "0.1.6" }
-# Leave it for debug
-# anyerror = { git = "https://github.com/drmingdrmer/anyerror", branch = "ci",  features = ["anyhow"]}
-async-trait = "0.1.36"
-byte-unit = "4.0.12"
-bytes = "1.0"
-derive_more = { version="0.99.9" }
->>>>>>> f1ea9d53
 futures = "0.3"
 maplit = "1"
 rand = "0.8"
