--- conflicted
+++ resolved
@@ -16,10 +16,6 @@
 readme = "README.md"
 
 [dependencies]
-<<<<<<< HEAD
-anyerror = { version = "0.1"}
-=======
->>>>>>> f1ea9d53
 openraft = { version="0.6", path= "../openraft" }
 async-trait = "0.1"
 serde = { version="1", features=["derive"] }
