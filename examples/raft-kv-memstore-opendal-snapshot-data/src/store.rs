--- conflicted
+++ resolved
@@ -240,108 +240,4 @@
     async fn get_snapshot_builder(&mut self) -> Self::SnapshotBuilder {
         self.clone()
     }
-<<<<<<< HEAD
-}
-
-impl RaftLogStorage<TypeConfig> for Arc<LogStore> {
-    type LogReader = Self;
-
-    async fn get_log_state(&mut self) -> Result<LogState<TypeConfig>, StorageError<NodeId>> {
-        let log = self.log.lock().unwrap();
-        let last = log.iter().next_back().map(|(_, ent)| ent.log_id);
-
-        let last_purged = *self.last_purged_log_id.lock().unwrap();
-
-        let last = match last {
-            None => last_purged,
-            Some(x) => Some(x),
-        };
-
-        Ok(LogState {
-            last_purged_log_id: last_purged,
-            last_log_id: last,
-        })
-    }
-
-    async fn save_committed(&mut self, committed: Option<LogId<NodeId>>) -> Result<(), StorageError<NodeId>> {
-        let mut c = self.committed.lock().unwrap();
-        *c = committed;
-        Ok(())
-    }
-
-    async fn read_committed(&mut self) -> Result<Option<LogId<NodeId>>, StorageError<NodeId>> {
-        let committed = self.committed.lock().unwrap();
-        Ok(*committed)
-    }
-
-    #[tracing::instrument(level = "trace", skip(self))]
-    async fn save_vote(&mut self, vote: &Vote<NodeId>) -> Result<(), StorageError<NodeId>> {
-        let mut v = self.vote.lock().unwrap();
-        *v = Some(*vote);
-        Ok(())
-    }
-
-    async fn read_vote(&mut self) -> Result<Option<Vote<NodeId>>, StorageError<NodeId>> {
-        Ok(*self.vote.lock().unwrap())
-    }
-
-    #[tracing::instrument(level = "trace", skip(self, entries, callback))]
-    async fn append<I>(
-        &mut self,
-        entries: I,
-        callback: LogFlushed<<TypeConfig as RaftTypeConfig>::AsyncRuntime, NodeId>,
-    ) -> Result<(), StorageError<NodeId>>
-    where
-        I: IntoIterator<Item = Entry<TypeConfig>>,
-    {
-        // Simple implementation that calls the flush-before-return `append_to_log`.
-        let mut log = self.log.lock().unwrap();
-        for entry in entries {
-            log.insert(entry.log_id.index, entry);
-        }
-        callback.log_io_completed(Ok(()));
-
-        Ok(())
-    }
-
-    #[tracing::instrument(level = "debug", skip(self))]
-    async fn truncate(&mut self, log_id: LogId<NodeId>) -> Result<(), StorageError<NodeId>> {
-        tracing::debug!("delete_log: [{:?}, +oo)", log_id);
-
-        let mut log = self.log.lock().unwrap();
-        let keys = log.range(log_id.index..).map(|(k, _v)| *k).collect::<Vec<_>>();
-        for key in keys {
-            log.remove(&key);
-        }
-
-        Ok(())
-    }
-
-    #[tracing::instrument(level = "debug", skip(self))]
-    async fn purge(&mut self, log_id: LogId<NodeId>) -> Result<(), StorageError<NodeId>> {
-        tracing::debug!("delete_log: (-oo, {:?}]", log_id);
-
-        {
-            let mut ld = self.last_purged_log_id.lock().unwrap();
-            assert!(*ld <= Some(log_id));
-            *ld = Some(log_id);
-        }
-
-        {
-            let mut log = self.log.lock().unwrap();
-
-            let keys = log.range(..=log_id.index).map(|(k, _v)| *k).collect::<Vec<_>>();
-            for key in keys {
-                log.remove(&key);
-            }
-        }
-
-        Ok(())
-    }
-
-    async fn get_log_reader(&mut self) -> Self::LogReader {
-        self.clone()
-    }
-=======
->>>>>>> 685fe8d1
 }